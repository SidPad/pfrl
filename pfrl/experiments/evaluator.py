import logging
import multiprocessing as mp
import os
import statistics
import time

import numpy as np

import pfrl


def _run_episodes(
    env, agent, n_steps, n_episodes, max_episode_len=None, logger=None,
):
    """Run multiple episodes and return returns."""
    assert (n_steps is None) != (n_episodes is None)

    logger = logger or logging.getLogger(__name__)
    scores = []
    terminate = False
    timestep = 0

    reset = True
    while not terminate:
        if reset:
            obs = env.reset()
            done = False
            test_r = 0
            episode_len = 0
            info = {}
        a = agent.act(obs)
        obs, r, done, info = env.step(a)
        test_r += r
        episode_len += 1
        timestep += 1
        reset = done or episode_len == max_episode_len or info.get("needs_reset", False)
        agent.observe(obs, r, done, reset)
        if reset:
            logger.info(
                "evaluation episode %s length:%s R:%s", len(scores), episode_len, test_r
            )
            # As mixing float and numpy float causes errors in statistics
            # functions, here every score is cast to float.
            scores.append(float(test_r))
        if n_steps is None:
            terminate = len(scores) >= n_episodes
        else:
            terminate = timestep >= n_steps
    # If all steps were used for a single unfinished episode
    if len(scores) == 0:
        scores.append(float(test_r))
        logger.info(
            "evaluation episode %s length:%s R:%s", len(scores), episode_len, test_r
        )
    return scores


def run_evaluation_episodes(
    env, agent, n_steps, n_episodes, max_episode_len=None, logger=None,
):
    """Run multiple evaluation episodes and return returns.

    Args:
        env (Environment): Environment used for evaluation
        agent (Agent): Agent to evaluate.
        n_steps (int): Number of timesteps to evaluate for.
        n_episodes (int): Number of evaluation runs.
        max_episode_len (int or None): If specified, episodes longer than this
            value will be truncated.
        logger (Logger or None): If specified, the given Logger object will be
            used for logging results. If not specified, the default logger of
            this module will be used.
    Returns:
        List of returns of evaluation runs.
    """
    with agent.eval_mode():
        return _run_episodes(
            env=env,
            agent=agent,
            n_steps=n_steps,
            n_episodes=n_episodes,
            max_episode_len=max_episode_len,
            logger=logger,
        )


def _batch_run_episodes(
    env, agent, n_steps, n_episodes, max_episode_len=None, logger=None,
):
    """Run multiple episodes and return returns in a batch manner."""
    assert (n_steps is None) != (n_episodes is None)

    logger = logger or logging.getLogger(__name__)
    num_envs = env.num_envs
    episode_returns = dict()
    episode_lengths = dict()
    episode_indices = np.zeros(num_envs, dtype="i")
    episode_idx = 0
    for i in range(num_envs):
        episode_indices[i] = episode_idx
        episode_idx += 1
    episode_r = np.zeros(num_envs, dtype=np.float64)
    episode_len = np.zeros(num_envs, dtype="i")

    obss = env.reset()
    rs = np.zeros(num_envs, dtype="f")

    termination_conditions = False
    timestep = 0
    while True:
        # a_t
        actions = agent.batch_act(obss)
        timestep += 1
        # o_{t+1}, r_{t+1}
        obss, rs, dones, infos = env.step(actions)
        episode_r += rs
        episode_len += 1
        # Compute mask for done and reset
        if max_episode_len is None:
            resets = np.zeros(num_envs, dtype=bool)
        else:
            resets = episode_len == max_episode_len
        resets = np.logical_or(
            resets, [info.get("needs_reset", False) for info in infos]
        )

        # Make mask. 0 if done/reset, 1 if pass
        end = np.logical_or(resets, dones)
        not_end = np.logical_not(end)

        for index in range(len(end)):
            if end[index]:
                episode_returns[episode_indices[index]] = episode_r[index]
                episode_lengths[episode_indices[index]] = episode_len[index]
                # Give the new episode an a new episode index
                episode_indices[index] = episode_idx
                episode_idx += 1

        episode_r[end] = 0
        episode_len[end] = 0

        # find first unfinished episode
        first_unfinished_episode = 0
        while first_unfinished_episode in episode_returns:
            first_unfinished_episode += 1

        # Check for termination conditions
        eval_episode_returns = []
        eval_episode_lens = []
        if n_steps is not None:
            total_time = 0
            for index in range(first_unfinished_episode):
                total_time += episode_lengths[index]
                # If you will run over allocated steps, quit
                if total_time > n_steps:
                    break
                else:
                    eval_episode_returns.append(episode_returns[index])
                    eval_episode_lens.append(episode_lengths[index])
            termination_conditions = total_time >= n_steps
            if not termination_conditions:
                unfinished_index = np.where(
                    episode_indices == first_unfinished_episode
                )[0]
                if total_time + episode_len[unfinished_index] >= n_steps:
                    termination_conditions = True
                    if first_unfinished_episode == 0:
                        eval_episode_returns.append(episode_r[unfinished_index])
                        eval_episode_lens.append(episode_len[unfinished_index])

        else:
            termination_conditions = first_unfinished_episode >= n_episodes
            if termination_conditions:
                # Get the first n completed episodes
                for index in range(n_episodes):
                    eval_episode_returns.append(episode_returns[index])
                    eval_episode_lens.append(episode_lengths[index])

        if termination_conditions:
            # If this is the last step, make sure the agent observes reset=True
            resets.fill(True)

        # Agent observes the consequences.
        agent.batch_observe(obss, rs, dones, resets)

        if termination_conditions:
            break
        else:
            obss = env.reset(not_end)

    for i, (epi_len, epi_ret) in enumerate(
        zip(eval_episode_lens, eval_episode_returns)
    ):
        logger.info("evaluation episode %s length: %s R: %s", i, epi_len, epi_ret)
    return [float(r) for r in eval_episode_returns]


def batch_run_evaluation_episodes(
    env, agent, n_steps, n_episodes, max_episode_len=None, logger=None,
):
    """Run multiple evaluation episodes and return returns in a batch manner.

    Args:
        env (VectorEnv): Environment used for evaluation.
        agent (Agent): Agent to evaluate.
        n_steps (int): Number of total timesteps to evaluate the agent.
        n_episodes (int): Number of evaluation runs.
        max_episode_len (int or None): If specified, episodes
            longer than this value will be truncated.
        logger (Logger or None): If specified, the given Logger
            object will be used for logging results. If not
            specified, the default logger of this module will
            be used.

    Returns:
        List of returns of evaluation runs.
    """
    with agent.eval_mode():
        return _batch_run_episodes(
            env=env,
            agent=agent,
            n_steps=n_steps,
            n_episodes=n_episodes,
            max_episode_len=max_episode_len,
            logger=logger,
        )


def eval_performance(
    env, agent, n_steps, n_episodes, max_episode_len=None, logger=None
):
    """Run multiple evaluation episodes and return statistics.

    Args:
        env (Environment): Environment used for evaluation
        agent (Agent): Agent to evaluate.
        n_steps (int): Number of timesteps to evaluate for.
        n_episodes (int): Number of evaluation episodes.
        max_episode_len (int or None): If specified, episodes longer than this
            value will be truncated.
        logger (Logger or None): If specified, the given Logger object will be
            used for logging results. If not specified, the default logger of
            this module will be used.
    Returns:
        Dict of statistics.
    """

    assert (n_steps is None) != (n_episodes is None)

    if isinstance(env, pfrl.env.VectorEnv):
        scores = batch_run_evaluation_episodes(
            env,
            agent,
            n_steps,
            n_episodes,
            max_episode_len=max_episode_len,
            logger=logger,
        )
    else:
        scores = run_evaluation_episodes(
            env,
            agent,
            n_steps,
            n_episodes,
            max_episode_len=max_episode_len,
            logger=logger,
        )
    stats = dict(
        episodes=len(scores),
        mean=statistics.mean(scores),
        median=statistics.median(scores),
        stdev=statistics.stdev(scores) if len(scores) >= 2 else 0.0,
        max=np.max(scores),
        min=np.min(scores),
    )
    return stats


def record_stats(outdir, values):
    with open(os.path.join(outdir, "scores.txt"), "a+") as f:
        print("\t".join(str(x) for x in values), file=f)


def create_tb_writer(outdir):
    """Return a tensorboard summarywriter with a custom scalar."""
    # This conditional import will raise an error if tensorboard<1.14
    from torch.utils.tensorboard import SummaryWriter

    tb_writer = SummaryWriter(log_dir=outdir)
    layout = {
        "Aggregate Charts": {
            "mean w/ min-max": ["Margin", ["eval/mean", "eval/min", "eval/max"],],
            "mean +/- std": [
                "Margin",
                ["eval/mean", "extras/meanplusstdev", "extras/meanminusstdev"],
            ],
        }
    }
    tb_writer.add_custom_scalars(layout)
    return tb_writer


def record_tb_stats(summary_writer, agent_stats, eval_stats, t):
    cur_time = time.time()

    for stat, value in agent_stats:
        summary_writer.add_scalar("agent/" + stat, value, t, cur_time)

    for stat in ("mean", "median", "max", "min", "stdev"):
        value = eval_stats[stat]
        summary_writer.add_scalar("eval/" + stat, value, t, cur_time)

    summary_writer.add_scalar(
        "extras/meanplusstdev", eval_stats["mean"] + eval_stats["stdev"], t, cur_time
    )
    summary_writer.add_scalar(
        "extras/meanminusstdev", eval_stats["mean"] - eval_stats["stdev"], t, cur_time
    )

    # manually flush to avoid loosing events on termination
    summary_writer.flush()


def save_agent(agent, t, outdir, logger, suffix=""):
    dirname = os.path.join(outdir, "{}{}".format(t, suffix))
    agent.save(dirname)
    logger.info("Saved the agent to %s", dirname)


def write_header(outdir, agent):
    # Columns that describe information about an experiment.
    basic_columns = (
        "steps",  # number of time steps taken (= number of actions taken)
        "episodes",  # number of episodes finished
        "elapsed",  # time elapsed so far (seconds)
        "mean",  # mean of returns of evaluation runs
        "median",  # median of returns of evaluation runs
        "stdev",  # stdev of returns of evaluation runs
        "max",  # maximum value of returns of evaluation runs
        "min",  # minimum value of returns of evaluation runs
    )
    with open(os.path.join(outdir, "scores.txt"), "w") as f:
        custom_columns = tuple(t[0] for t in agent.get_statistics())
        column_names = basic_columns + custom_columns
        print("\t".join(column_names), file=f)


class Evaluator(object):
    """Object that is responsible for evaluating a given agent.

    Args:
        agent (Agent): Agent to evaluate.
        env (Env): Env to evaluate the agent on.
        n_steps (int): Number of timesteps used in each evaluation.
        n_episodes (int): Number of episodes used in each evaluation.
        eval_interval (int): Interval of evaluations in steps.
        outdir (str): Path to a directory to save things.
        max_episode_len (int): Maximum length of episodes used in evaluations.
        step_offset (int): Offset of steps used to schedule evaluations.
        save_best_so_far_agent (bool): If set to True, after each evaluation,
            if the score (= mean of returns in evaluation episodes) exceeds
            the best-so-far score, the current agent is saved.
        use_tensorboard (bool): Additionally log eval stats to tensorboard
    """

    def __init__(
        self,
        agent,
        env,
        n_steps,
        n_episodes,
        eval_interval,
        outdir,
        max_episode_len=None,
        step_offset=0,
        save_best_so_far_agent=True,
        logger=None,
        use_tensorboard=False,
    ):
        assert (n_steps is None) != (n_episodes is None), (
            "One of n_steps or n_episodes must be None. "
            + "Either we evaluate for a specified number "
            + "of episodes or for a specified number of timesteps."
        )
        self.agent = agent
        self.env = env
        self.max_score = np.finfo(np.float32).min
        self.start_time = time.time()
        self.n_steps = n_steps
        self.n_episodes = n_episodes
        self.eval_interval = eval_interval
        self.outdir = outdir
        self.use_tensorboard = use_tensorboard
        self.max_episode_len = max_episode_len
        self.step_offset = step_offset
        self.prev_eval_t = self.step_offset - self.step_offset % self.eval_interval
        self.save_best_so_far_agent = save_best_so_far_agent
        self.logger = logger or logging.getLogger(__name__)
        self.env_get_stats = self.env.getattr("get_statistics", lambda : [])
        self.env_clear_stats = self.env.getattr("clear_statistics", lambda : None)
        assert callable(self.env_get_stats)
        assert callable(self.env_clear_stats)

        # Write a header line first
<<<<<<< HEAD
        with open(os.path.join(self.outdir, "scores.txt"), "w") as f:
            custom_columns = tuple(t[0] for t in self.agent.get_statistics())
            custom_env_columns = tuple(t[0] for t in self.env_get_stats())
            column_names = _basic_columns + custom_columns + custom_env_columns
            print("\t".join(column_names), file=f)
=======
        write_header(self.outdir, self.agent)
>>>>>>> bebe8b09

        if use_tensorboard:
            self.tb_writer = create_tb_writer(outdir)

    def evaluate_and_update_max_score(self, t, episodes):
        eval_stats = eval_performance(
            self.env,
            self.agent,
            self.n_steps,
            self.n_episodes,
            max_episode_len=self.max_episode_len,
            logger=self.logger,
        )
        elapsed = time.time() - self.start_time
        agent_stats = self.agent.get_statistics()
        custom_values = tuple(tup[1] for tup in agent_stats)
        env_stats = self.env_get_stats()
        self.env_clear_stats()
        custom_env_values = tuple(tup[1] for tup in env_stats)
        mean = eval_stats["mean"]
        values = (
            t,
            episodes,
            elapsed,
            mean,
            eval_stats["median"],
            eval_stats["stdev"],
            eval_stats["max"],
            eval_stats["min"],
        ) + custom_values + custom_env_values
        record_stats(self.outdir, values)

        if self.use_tensorboard:
            record_tb_stats(self.tb_writer, agent_stats, eval_stats, t)

        if mean > self.max_score:
            self.logger.info("The best score is updated %s -> %s", self.max_score, mean)
            self.max_score = mean
            if self.save_best_so_far_agent:
                save_agent(self.agent, "best", self.outdir, self.logger)
        return mean

    def evaluate_if_necessary(self, t, episodes):
        if t >= self.prev_eval_t + self.eval_interval:
            score = self.evaluate_and_update_max_score(t, episodes)
            self.prev_eval_t = t - t % self.eval_interval
            return score
        return None


class AsyncEvaluator(object):
    """Object that is responsible for evaluating asynchronous multiple agents.

    Args:
        n_steps (int): Number of timesteps used in each evaluation.
        n_episodes (int): Number of episodes used in each evaluation.
        eval_interval (int): Interval of evaluations in steps.
        outdir (str): Path to a directory to save things.
        max_episode_len (int): Maximum length of episodes used in evaluations.
        step_offset (int): Offset of steps used to schedule evaluations.
        save_best_so_far_agent (bool): If set to True, after each evaluation,
            if the score (= mean return of evaluation episodes) exceeds
            the best-so-far score, the current agent is saved.
        use_tensorboard (bool): Additionally log eval stats to tensorboard
    """

    def __init__(
        self,
        n_steps,
        n_episodes,
        eval_interval,
        outdir,
        max_episode_len=None,
        step_offset=0,
        save_best_so_far_agent=True,
        logger=None,
        use_tensorboard=False,
    ):
        assert (n_steps is None) != (n_episodes is None), (
            "One of n_steps or n_episodes must be None. "
            + "Either we evaluate for a specified number "
            + "of episodes or for a specified number of timesteps."
        )
        self.start_time = time.time()
        self.n_steps = n_steps
        self.n_episodes = n_episodes
        self.eval_interval = eval_interval
        self.outdir = outdir
        self.use_tensorboard = use_tensorboard
        self.max_episode_len = max_episode_len
        self.step_offset = step_offset
        self.save_best_so_far_agent = save_best_so_far_agent
        self.logger = logger or logging.getLogger(__name__)

        # Values below are shared among processes
        self.prev_eval_t = mp.Value(
            "l", self.step_offset - self.step_offset % self.eval_interval
        )
        self._max_score = mp.Value("f", np.finfo(np.float32).min)
        self.wrote_header = mp.Value("b", False)

        # Create scores.txt
        with open(os.path.join(self.outdir, "scores.txt"), "a"):
            pass

        if use_tensorboard:
            self.tb_writer = create_tb_writer(outdir)

    @property
    def max_score(self):
        with self._max_score.get_lock():
            v = self._max_score.value
        return v

    def evaluate_and_update_max_score(self, t, episodes, env, agent):
        eval_stats = eval_performance(
            env,
            agent,
            self.n_steps,
            self.n_episodes,
            max_episode_len=self.max_episode_len,
            logger=self.logger,
        )
        elapsed = time.time() - self.start_time
        agent_stats = agent.get_statistics()
        custom_values = tuple(tup[1] for tup in agent_stats)
        mean = eval_stats["mean"]
        values = (
            t,
            episodes,
            elapsed,
            mean,
            eval_stats["median"],
            eval_stats["stdev"],
            eval_stats["max"],
            eval_stats["min"],
        ) + custom_values
        record_stats(self.outdir, values)

        if self.use_tensorboard:
            record_tb_stats(self.tb_writer, agent_stats, eval_stats, t)

        with self._max_score.get_lock():
            if mean > self._max_score.value:
                self.logger.info(
                    "The best score is updated %s -> %s", self._max_score.value, mean
                )
                self._max_score.value = mean
                if self.save_best_so_far_agent:
                    save_agent(agent, "best", self.outdir, self.logger)
        return mean

    def evaluate_if_necessary(self, t, episodes, env, agent):
        necessary = False
        with self.prev_eval_t.get_lock():
            if t >= self.prev_eval_t.value + self.eval_interval:
                necessary = True
                self.prev_eval_t.value += self.eval_interval
        if necessary:
            with self.wrote_header.get_lock():
                if not self.wrote_header.value:
                    write_header(self.outdir, agent)
                    self.wrote_header.value = True
            return self.evaluate_and_update_max_score(t, episodes, env, agent)
        return None<|MERGE_RESOLUTION|>--- conflicted
+++ resolved
@@ -326,8 +326,7 @@
     agent.save(dirname)
     logger.info("Saved the agent to %s", dirname)
 
-
-def write_header(outdir, agent):
+def write_header(outdir, agent, env):
     # Columns that describe information about an experiment.
     basic_columns = (
         "steps",  # number of time steps taken (= number of actions taken)
@@ -341,7 +340,10 @@
     )
     with open(os.path.join(outdir, "scores.txt"), "w") as f:
         custom_columns = tuple(t[0] for t in agent.get_statistics())
-        column_names = basic_columns + custom_columns
+        env_get_stats = env.getattr("get_statistics", lambda : [])
+        assert callable(env_get_stats)
+        custom_env_columns = tuple(t[0] for t in env_get_stats())
+        column_names = basic_columns + custom_columns + custom_env_columns
         print("\t".join(column_names), file=f)
 
 
@@ -402,15 +404,7 @@
         assert callable(self.env_clear_stats)
 
         # Write a header line first
-<<<<<<< HEAD
-        with open(os.path.join(self.outdir, "scores.txt"), "w") as f:
-            custom_columns = tuple(t[0] for t in self.agent.get_statistics())
-            custom_env_columns = tuple(t[0] for t in self.env_get_stats())
-            column_names = _basic_columns + custom_columns + custom_env_columns
-            print("\t".join(column_names), file=f)
-=======
         write_header(self.outdir, self.agent)
->>>>>>> bebe8b09
 
         if use_tensorboard:
             self.tb_writer = create_tb_writer(outdir)
